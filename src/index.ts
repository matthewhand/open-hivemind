require('dotenv/config');
require('module-alias/register');
const express = require('express');
// Import Express types for TypeScript
import { Request, Response, NextFunction } from 'express';
const debug = require('debug');
const messengerProviderModule = require('@message/management/getMessengerProvider');
const messageHandlerModule = require('@message/handlers/messageHandler');
const debugEnvVarsModule = require('@config/debugEnvVars');
const messageConfigModule = require('@config/messageConfig');
const webhookConfigModule = require('@config/webhookConfig');
const healthRouteModule = require('./routes/health');
const webhookServiceModule = require('@webhook/webhookService');
import swarmRouter from '@src/admin/swarmRoutes';
import dashboardRouter from '@src/server/routes/dashboard';
import configRouter from '@src/server/routes/config';
import botsRouter from '@src/server/routes/bots';
import botConfigRouter from '@src/server/routes/botConfig';
import validationRouter from '@src/server/routes/validation';
import hotReloadRouter from '@src/server/routes/hotReload';
import ciRouter from '@src/server/routes/ci';
import enterpriseRouter from '@src/server/routes/enterprise';
import secureConfigRouter from '@src/server/routes/secureConfig';
import authRouter from '@src/server/routes/auth';
import adminApiRouter from '@src/server/routes/admin';
import openapiRouter from '@src/server/routes/openapi';
import WebSocketService from '@src/server/services/WebSocketService';
import path from 'path';
import fs from 'fs';
import { createServer } from 'http';
import { getLlmProvider } from '@llm/getLlmProvider';
import { IdleResponseManager } from '@message/management/IdleResponseManager';
import { createProxyMiddleware } from 'http-proxy-middleware';

const resolveFrontendDistPath = (): string => {
    const candidates = [
        path.join(process.cwd(), 'dist/client/dist'),
        path.join(process.cwd(), 'src/client/dist'),
    ];

    for (const candidate of candidates) {
        if (fs.existsSync(candidate)) {
            return candidate;
        }
    }

    return candidates[candidates.length - 1];
};

const frontendDistPath = resolveFrontendDistPath();
const frontendAssetsPath = path.join(frontendDistPath, 'assets');

if (!fs.existsSync(frontendDistPath)) {
    console.warn('[WARN] Frontend dist directory not found at', frontendDistPath);
}

// Add error handling for unhandled rejections and exceptions
process.on('unhandledRejection', (reason, promise) => {
    console.error('[ERROR] Unhandled Rejection at:', promise, 'reason:', reason);
    // Application specific logging, throwing an error, or other logic here
    process.exit(1);
});

process.on('uncaughtException', (error) => {
    console.error('[ERROR] Uncaught Exception:', error);
    // Application specific logging, throwing an error, or other logic here
    process.exit(1);
});

const indexLog = debug('app:index');
const app = express();
debug("Messenger services are being initialized...");

const healthRoute = healthRouteModule.default || healthRouteModule;
const messageConfig = messageConfigModule.default || messageConfigModule;
const webhookConfig = webhookConfigModule.default || webhookConfigModule;

app.use(express.json());
app.use(express.urlencoded({ extended: true }));

if (process.env.NODE_ENV === 'development') {
    app.use(
        '/uber',
        createProxyMiddleware({
            target: 'http://localhost:5173',
            changeOrigin: true,
            ws: true,
        }),
    );
}

// CORS middleware for localhost development
app.use((req: Request, res: Response, next: NextFunction) => {
    const origin = req.headers.origin;
    const isLocalhost = origin?.includes('localhost') ||
                       origin?.includes('127.0.0.1') ||
                       req.hostname === 'localhost' ||
                       req.hostname === '127.0.0.1';

    if (isLocalhost) {
        res.setHeader('Access-Control-Allow-Origin', origin || 'http://localhost:3000');
        res.setHeader('Access-Control-Allow-Credentials', 'true');
        res.setHeader('Access-Control-Allow-Methods', 'GET, POST, PUT, DELETE, OPTIONS, PATCH');
        res.setHeader('Access-Control-Allow-Headers', 'Origin, X-Requested-With, Content-Type, Accept, Authorization, Cache-Control, X-CSRF-Token');

        // Handle preflight requests
        if (req.method === 'OPTIONS') {
            res.status(200).end();
            return;
        }
    }

    next();
});

app.use((req: Request, res: Response, next: NextFunction) => {
    console.log(`[DEBUG] Incoming request: ${req.method} ${req.path}`);

    // Security headers
    res.setHeader('X-Content-Type-Options', 'nosniff');
    res.setHeader('Content-Security-Policy', "default-src 'self'; script-src 'self' 'unsafe-inline' 'unsafe-eval'; style-src 'self' 'unsafe-inline'; img-src 'self' data: https:; connect-src 'self' ws: wss:; font-src 'self' data:; object-src 'none'; frame-ancestors 'none';");

    next();
});
app.use(healthRoute);

<<<<<<< HEAD
// Serve unified dashboard at root
app.get('/', (req: Request, res: Response) => {
    console.log('[DEBUG] Root route hit');
    console.log('[DEBUG] __dirname:', __dirname);
    const dashboardPath = path.join(__dirname, '../public/index.html');
    console.log('[DEBUG] Resolved dashboardPath:', dashboardPath);
    if (fs.existsSync(dashboardPath)) {
        console.log('[DEBUG] File exists, sending...');
        res.sendFile(dashboardPath, (err) => {
            if (err) {
                console.error('[DEBUG] Error sending file:', err);
                res.status(500).send('Error serving file');
            } else {
                console.log('[DEBUG] File sent successfully');
            }
        });
    } else {
        console.error('[DEBUG] File does not exist at path:', dashboardPath);
        res.status(404).send('File not found');
    }
});

// Serve static files from public directory
app.use(express.static(path.join(process.cwd(), 'public')));

// Serve static files from webui dist directory
app.use(express.static(frontendDistPath));

// Global assets static for root-relative asset paths
app.use('/assets', express.static(frontendAssetsPath));

// Uber UI (unified dashboard)
app.use('/uber', express.static(frontendDistPath));
app.use('/uber/*', (req: Request, res: Response) => {
    res.sendFile(path.join(frontendDistPath, 'index.html'));
});

// Legacy /webui support
app.use('/webui', express.static(frontendDistPath));
app.use('/webui/*', (req: Request, res: Response) => {
    res.sendFile(path.join(frontendDistPath, 'index.html'));
=======
// Serve the loading page with metrics at the root
app.use('/', (req: Request, res: Response) => {
    const indexPath = path.join(__dirname, '../public/index.html');
    res.sendFile(indexPath);
});

// Admin UI (demo)
app.use('/api/admin', adminRouter);
app.use('/api/swarm', swarmRouter);
app.use('/admin', (req: Request, res: Response) => {
    const adminPath = path.join(__dirname, '../public/admin/index.html');
    res.sendFile(adminPath);
>>>>>>> 7fe367c1
});

// Admin UI (unified dashboard)
app.use('/admin', express.static(frontendDistPath));
app.use('/admin/*', (req: Request, res: Response) => {
    res.sendFile(path.join(frontendDistPath, 'index.html'));
});

// Redirects
// app.use('/webui', (req: Request, res: Response) => res.redirect(301, '/uber' + req.path));
// app.use('/admin', (req: Request, res: Response) => res.redirect(301, '/uber/guards'));

// Deprecated /admin static serve (commented out)
// app.use('/admin', express.static(path.join(process.cwd(), 'public/admin')));
// app.use('/admin', (req: Request, res: Response) => {
//     const adminPath = path.join(process.cwd(), 'public/admin/index.html');
//     res.sendFile(adminPath);
// });

// API routes under /api/uber
// import uberRouter from './routes/uberRouter';
// app.use('/api/uber', uberRouter);

// Keep old API routes for compatibility
// app.use('/api/admin', adminRouter);
app.use('/api/swarm', swarmRouter);
app.use('/dashboard', dashboardRouter);
app.use('/webui', configRouter);
app.use('/webui', botsRouter);
app.use('/webui', botConfigRouter);
app.use('/webui', validationRouter);
app.use('/webui', hotReloadRouter);
app.use('/webui', ciRouter);
app.use('/webui', enterpriseRouter);
app.use('/webui', secureConfigRouter);
app.use('/webui', authRouter);
app.use('/webui', adminApiRouter);
app.use('/webui', openapiRouter);


async function startBot(messengerService: any) {
    try {
        debugEnvVarsModule.debugEnvVars();
        indexLog('[DEBUG] Starting bot initialization...');
        if (typeof messengerService.setApp === 'function') {
            messengerService.setApp(app);
        }
        await messengerService.initialize();
        indexLog('[DEBUG] Bot initialization completed.');
        indexLog('[DEBUG] Setting up message handler...');
        
        // Initialize idle response manager
        const idleResponseManager = IdleResponseManager.getInstance();
        idleResponseManager.initialize();
        
        messengerService.setMessageHandler((message: any, historyMessages: any[], botConfig: any) =>
            messageHandlerModule.handleMessage(message, historyMessages, botConfig)
        );
        indexLog('[DEBUG] Message handler set up successfully.');
    } catch (error) {
        indexLog('[ERROR] Error starting bot service:', error);
        // Log the error but don't exit the process - we want other bots to continue working
        console.error('[ERROR] Bot initialization failed:', error instanceof Error ? error.message : String(error));
    }
}

async function main() {
    const llmProviders = getLlmProvider();
    console.log('LLM Providers in use:', llmProviders.map(p => p.constructor.name || 'Unknown').join(', ') || 'Default OpenAI');

    const rawMessageProviders = messageConfig.get('MESSAGE_PROVIDER') as unknown;
    const messageProviders = (typeof rawMessageProviders === 'string'
        ? rawMessageProviders.split(',').map((v: string) => v.trim())
        : Array.isArray(rawMessageProviders)
        ? rawMessageProviders
        : ['slack']) as string[];
    console.log('Message Providers in use:', messageProviders.join(', ') || 'Default Message Service');

    const messengerServices = messengerProviderModule.getMessengerProvider();
    // Only initialize messenger services that match the configured MESSAGE_PROVIDER(s)
    const filteredMessengers = messengerServices.filter((service: any) => {
        // If providerName is not defined, assume 'slack' by default.
        const providerName = service.providerName || 'slack';
        return messageProviders.includes(providerName.toLowerCase());
    });
    if (filteredMessengers.length > 0) {
        indexLog('[DEBUG] Found matching messenger service(s): ' + filteredMessengers.map((s: any) => s.providerName).join(', '));
        for (const service of filteredMessengers) {
            await startBot(service);
        }
    } else {
        indexLog('[DEBUG] No messenger service matching configured MESSAGE_PROVIDER found. Falling back to initializing all messenger services.');
        for (const service of messengerServices) {
            await startBot(service);
        }
    }

    const httpEnabled = process.env.HTTP_ENABLED !== 'false';
    if (httpEnabled) {
        const port = process.env.PORT || 5005;
        const server = createServer(app);

        // Initialize WebSocket service
        const wsService = WebSocketService.getInstance();
        wsService.initialize(server);

        server.on('error', (err) => {
            console.error('[DEBUG] Server error:', err);
        });

        console.log(`[DEBUG] Attempting to bind server to port ${port} on host 0.0.0.0`);
        server.listen({port: port, host: '0.0.0.0'}, () => {
            console.log('Server is listening on port ' + port);
            console.log('WebSocket service available at /webui/socket.io');
        });
    } else {
        console.log('HTTP server is disabled (HTTP_ENABLED=false).');
    }

    const isWebhookEnabled = webhookConfig.get('WEBHOOK_ENABLED') || false;
    if (isWebhookEnabled) {
        console.log('Webhook service is enabled, registering routes...');
        for (const messengerService of messengerServices) {
            const channelId = messengerService.getDefaultChannel ? messengerService.getDefaultChannel() : null;
            if (channelId) {
                await webhookServiceModule.webhookService.start(app, messengerService, channelId);
            }
        }
    } else {
        console.log('Webhook service is disabled.');
    }
}

main().catch((error) => {
    console.error('[DEBUG] Unexpected error in main execution:', error);
    process.exit(1);
});<|MERGE_RESOLUTION|>--- conflicted
+++ resolved
@@ -1,36 +1,35 @@
 require('dotenv/config');
-require('module-alias/register');
 const express = require('express');
 // Import Express types for TypeScript
 import { Request, Response, NextFunction } from 'express';
 const debug = require('debug');
-const messengerProviderModule = require('@message/management/getMessengerProvider');
-const messageHandlerModule = require('@message/handlers/messageHandler');
-const debugEnvVarsModule = require('@config/debugEnvVars');
-const messageConfigModule = require('@config/messageConfig');
-const webhookConfigModule = require('@config/webhookConfig');
-const healthRouteModule = require('./routes/health');
-const webhookServiceModule = require('@webhook/webhookService');
-import swarmRouter from '@src/admin/swarmRoutes';
-import dashboardRouter from '@src/server/routes/dashboard';
-import configRouter from '@src/server/routes/config';
-import botsRouter from '@src/server/routes/bots';
-import botConfigRouter from '@src/server/routes/botConfig';
-import validationRouter from '@src/server/routes/validation';
-import hotReloadRouter from '@src/server/routes/hotReload';
-import ciRouter from '@src/server/routes/ci';
-import enterpriseRouter from '@src/server/routes/enterprise';
-import secureConfigRouter from '@src/server/routes/secureConfig';
-import authRouter from '@src/server/routes/auth';
-import adminApiRouter from '@src/server/routes/admin';
-import openapiRouter from '@src/server/routes/openapi';
-import WebSocketService from '@src/server/services/WebSocketService';
-import path from 'path';
-import fs from 'fs';
-import { createServer } from 'http';
-import { getLlmProvider } from '@llm/getLlmProvider';
-import { IdleResponseManager } from '@message/management/IdleResponseManager';
-import { createProxyMiddleware } from 'http-proxy-middleware';
+const messengerProviderModule = require('./message/management/getMessengerProvider');
+const messageHandlerModule = require('./message/handlers/messageHandler');
+const debugEnvVarsModule = require('./config/debugEnvVars');
+const messageConfigModule = require('./config/messageConfig');
+const webhookConfigModule = require('./config/webhookConfig');
+const healthRouteModule = require('./server/routes/health');
+const webhookServiceModule = require('./webhook/webhookService');
+const swarmRouterModule = require('./admin/swarmRoutes');
+const dashboardRouterModule = require('./server/routes/dashboard');
+const configRouterModule = require('./server/routes/config');
+const botsRouterModule = require('./server/routes/bots');
+const botConfigRouterModule = require('./server/routes/botConfig');
+const validationRouterModule = require('./server/routes/validation');
+const hotReloadRouterModule = require('./server/routes/hotReload');
+const ciRouterModule = require('./server/routes/ci');
+const enterpriseRouterModule = require('./server/routes/enterprise');
+const secureConfigRouterModule = require('./server/routes/secureConfig');
+const authRouterModule = require('./server/routes/auth');
+const adminApiRouterModule = require('./server/routes/admin');
+const openapiRouterModule = require('./server/routes/openapi');
+const WebSocketServiceModule = require('./server/services/WebSocketService');
+const path = require('path');
+const fs = require('fs');
+const { createServer } = require('http');
+const getLlmProviderModule = require('@llm/getLlmProvider');
+const idleResponseManagerModule = require('@message/management/IdleResponseManager');
+const { createProxyMiddleware } = require('http-proxy-middleware');
 
 const resolveFrontendDistPath = (): string => {
     const candidates = [
@@ -78,16 +77,6 @@
 app.use(express.json());
 app.use(express.urlencoded({ extended: true }));
 
-if (process.env.NODE_ENV === 'development') {
-    app.use(
-        '/uber',
-        createProxyMiddleware({
-            target: 'http://localhost:5173',
-            changeOrigin: true,
-            ws: true,
-        }),
-    );
-}
 
 // CORS middleware for localhost development
 app.use((req: Request, res: Response, next: NextFunction) => {
@@ -124,7 +113,6 @@
 });
 app.use(healthRoute);
 
-<<<<<<< HEAD
 // Serve unified dashboard at root
 app.get('/', (req: Request, res: Response) => {
     console.log('[DEBUG] Root route hit');
@@ -147,6 +135,14 @@
     }
 });
 
+// Admin UI (demo)
+app.use('/api/admin', adminApiRouterModule.default);
+app.use('/api/swarm', swarmRouterModule.default);
+app.use('/admin', (req: Request, res: Response) => {
+    const adminPath = path.join(__dirname, '../public/admin/index.html');
+    res.sendFile(adminPath);
+});
+
 // Serve static files from public directory
 app.use(express.static(path.join(process.cwd(), 'public')));
 
@@ -166,20 +162,6 @@
 app.use('/webui', express.static(frontendDistPath));
 app.use('/webui/*', (req: Request, res: Response) => {
     res.sendFile(path.join(frontendDistPath, 'index.html'));
-=======
-// Serve the loading page with metrics at the root
-app.use('/', (req: Request, res: Response) => {
-    const indexPath = path.join(__dirname, '../public/index.html');
-    res.sendFile(indexPath);
-});
-
-// Admin UI (demo)
-app.use('/api/admin', adminRouter);
-app.use('/api/swarm', swarmRouter);
-app.use('/admin', (req: Request, res: Response) => {
-    const adminPath = path.join(__dirname, '../public/admin/index.html');
-    res.sendFile(adminPath);
->>>>>>> 7fe367c1
 });
 
 // Admin UI (unified dashboard)
@@ -205,19 +187,34 @@
 
 // Keep old API routes for compatibility
 // app.use('/api/admin', adminRouter);
-app.use('/api/swarm', swarmRouter);
-app.use('/dashboard', dashboardRouter);
-app.use('/webui', configRouter);
-app.use('/webui', botsRouter);
-app.use('/webui', botConfigRouter);
-app.use('/webui', validationRouter);
-app.use('/webui', hotReloadRouter);
-app.use('/webui', ciRouter);
-app.use('/webui', enterpriseRouter);
-app.use('/webui', secureConfigRouter);
-app.use('/webui', authRouter);
-app.use('/webui', adminApiRouter);
-app.use('/webui', openapiRouter);
+app.use('/api/swarm', swarmRouterModule.default);
+app.use('/dashboard', dashboardRouterModule.default);
+app.use('/webui', configRouterModule.default);
+app.use('/webui', botsRouterModule.default);
+app.use('/webui', botConfigRouterModule.default);
+app.use('/webui', validationRouterModule.default);
+app.use('/webui', hotReloadRouterModule.default);
+app.use('/webui', ciRouterModule.default);
+app.use('/webui', enterpriseRouterModule.default);
+app.use('/webui', secureConfigRouterModule.default);
+app.use('/webui', authRouterModule.default);
+app.use('/webui', adminApiRouterModule.default);
+app.use('/webui', openapiRouterModule.default);
+
+// Serve React dashboard
+app.use('/react-dashboard', (req: Request, res: Response) => {
+    const dashboardPath = path.join(__dirname, '../public/react-dashboard.html');
+    res.sendFile(dashboardPath);
+});
+
+// Serve Real-time dashboard
+app.use('/realtime-dashboard', (req: Request, res: Response) => {
+    const dashboardPath = path.join(__dirname, '../public/realtime-dashboard.html');
+    res.sendFile(dashboardPath);
+});
+
+// Fix admin router naming
+app.use('/api/admin', adminApiRouterModule.default);
 
 
 async function startBot(messengerService: any) {
@@ -232,7 +229,7 @@
         indexLog('[DEBUG] Setting up message handler...');
         
         // Initialize idle response manager
-        const idleResponseManager = IdleResponseManager.getInstance();
+        const idleResponseManager = idleResponseManagerModule.IdleResponseManager.getInstance();
         idleResponseManager.initialize();
         
         messengerService.setMessageHandler((message: any, historyMessages: any[], botConfig: any) =>
@@ -247,8 +244,8 @@
 }
 
 async function main() {
-    const llmProviders = getLlmProvider();
-    console.log('LLM Providers in use:', llmProviders.map(p => p.constructor.name || 'Unknown').join(', ') || 'Default OpenAI');
+    const llmProviders = getLlmProviderModule.getLlmProvider();
+    console.log('LLM Providers in use:', llmProviders.map((p: any) => p.constructor.name || 'Unknown').join(', ') || 'Default OpenAI');
 
     const rawMessageProviders = messageConfig.get('MESSAGE_PROVIDER') as unknown;
     const messageProviders = (typeof rawMessageProviders === 'string'
@@ -279,14 +276,14 @@
 
     const httpEnabled = process.env.HTTP_ENABLED !== 'false';
     if (httpEnabled) {
-        const port = process.env.PORT || 5005;
+        const port = process.env.PORT || 3028;
         const server = createServer(app);
 
         // Initialize WebSocket service
-        const wsService = WebSocketService.getInstance();
+        const wsService = WebSocketServiceModule.default.getInstance();
         wsService.initialize(server);
 
-        server.on('error', (err) => {
+        server.on('error', (err: Error) => {
             console.error('[DEBUG] Server error:', err);
         });
 
