--- conflicted
+++ resolved
@@ -1,10 +1,6 @@
 import { BotConfigurationManager } from './BotConfigurationManager';
-<<<<<<< HEAD
 import UserConfigStore, { BotOverride } from './UserConfigStore';
 import { WebSocketService } from '@src/server/services/WebSocketService';
-=======
-import { WebSocketService } from '@src/services/WebSocketService';
->>>>>>> 7fe367c1
 import Debug from 'debug';
 import fs from 'fs';
 import path from 'path';
@@ -65,7 +61,7 @@
           const watcher = fs.watch(configPath, { recursive: true }, (eventType, filename) => {
             if (filename && (filename.endsWith('.json') || filename.endsWith('.js'))) {
               debug(`Configuration file changed: ${filename}`);
-              this.handleFileChange();
+              this.handleFileChange(eventType, filename);
             }
           });
           this.configWatchers.set(configPath, watcher);
@@ -76,7 +72,7 @@
     });
   }
 
-  private handleFileChange(): void {
+  private handleFileChange(eventType: string, filename: string): void {
     // Debounce file changes to avoid multiple reloads
     setTimeout(() => {
       this.detectConfigurationChanges();
@@ -85,6 +81,12 @@
 
   private detectConfigurationChanges(): void {
     try {
+      const manager = BotConfigurationManager.getInstance();
+      const currentBots = manager.getAllBots();
+
+      // Compare with previous state and detect changes
+      // This is a simplified implementation - in production you'd want more sophisticated diffing
+
       debug('Configuration changes detected, triggering hot reload check');
       // For now, just log the detection - full auto-reload would be implemented here
 
