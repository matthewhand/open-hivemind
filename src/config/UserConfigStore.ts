import { promises as fs } from 'fs';
import path from 'path';
import { BotConfiguration } from '../database/DatabaseManager';
<<<<<<< HEAD
import { BotOverride } from '@src/types/config';
=======
import { BotOverride, MessageProvider, LlmProvider, McpServerConfig, McpGuardConfig } from '@src/types/config';
>>>>>>> 9b5d3e2e

interface ToolConfig {
  guards?: {
    ownerOnly?: boolean;
    allowedUsers?: string[];
  };
}

export class UserConfigStore {
  private static instance: UserConfigStore;
  private config: {
    toolSettings?: Record<string, ToolConfig>;
    bots?: BotConfiguration[];
  } = {};

  private constructor() {
    this.loadConfig();
  }

  public static getInstance(): UserConfigStore {
    if (!UserConfigStore.instance) {
      UserConfigStore.instance = new UserConfigStore();
    }
    return UserConfigStore.instance;
  }

  private async loadConfig(): Promise<void> {
    try {
      const configPath = path.join(process.cwd(), 'config', 'user-config.json');
      const data = await fs.readFile(configPath, 'utf-8');
      this.config = JSON.parse(data);
    } catch (error) {
      // If config file doesn't exist, use default empty config
      this.config = {
        toolSettings: {},
        bots: []
      };
    }
  }

  public getToolConfig(toolName: string): ToolConfig | undefined {
    return this.config.toolSettings?.[toolName];
  }

  public setToolConfig(toolName: string, config: ToolConfig): void {
    if (!this.config.toolSettings) {
      this.config.toolSettings = {};
    }
    this.config.toolSettings[toolName] = config;
  }

  /**
   * Get user overrides for a specific bot.
   * @param botName The name of the bot.
   * @returns A BotOverride object if found, otherwise undefined.
   */
  public getBotOverride(botName: string): BotOverride | undefined {
    if (!this.config.bots) {
      return undefined;
    }
    const botConfig = this.config.bots.find(bot => bot.name === botName);
    if (!botConfig) {
      return undefined;
    }
    // Map BotConfiguration to BotOverride
    return {
<<<<<<< HEAD
      messageProvider: botConfig.messageProvider,
      llmProvider: botConfig.llmProvider,
      persona: botConfig.persona,
      systemInstruction: botConfig.systemInstruction,
      mcpServers: botConfig.mcpServers,
      mcpGuard: botConfig.mcpGuard,
=======
      messageProvider: botConfig.messageProvider as MessageProvider,
      llmProvider: botConfig.llmProvider as LlmProvider,
      persona: botConfig.persona,
      systemInstruction: botConfig.systemInstruction,
      mcpServers: botConfig.mcpServers as McpServerConfig[],
      mcpGuard: botConfig.mcpGuard as McpGuardConfig,
>>>>>>> 9b5d3e2e
    };
  }

  /**
   * Set user overrides for a specific bot.
   * @param botName The name of the bot.
   * @param overrides The overrides to apply.
   */
  public setBotOverride(botName: string, overrides: BotOverride): void {
    if (!this.config.bots) {
      this.config.bots = [];
    }
    const existingBotIndex = this.config.bots.findIndex(bot => bot.name === botName);
    const botConfig: BotConfiguration = {
      name: botName,
<<<<<<< HEAD
      ...overrides,
      updatedAt: new Date().toISOString(),
=======
      messageProvider: overrides.messageProvider || 'discord' as MessageProvider,
      llmProvider: overrides.llmProvider || 'flowise' as LlmProvider,
      persona: overrides.persona,
      systemInstruction: overrides.systemInstruction,
      mcpServers: overrides.mcpServers,
      mcpGuard: overrides.mcpGuard,
      isActive: true,
      createdAt: new Date(),
      updatedAt: new Date(),
>>>>>>> 9b5d3e2e
    };

    if (existingBotIndex >= 0) {
      this.config.bots[existingBotIndex] = botConfig;
    } else {
      this.config.bots.push(botConfig);
    }
  }
}<|MERGE_RESOLUTION|>--- conflicted
+++ resolved
@@ -1,11 +1,7 @@
 import { promises as fs } from 'fs';
 import path from 'path';
 import { BotConfiguration } from '../database/DatabaseManager';
-<<<<<<< HEAD
-import { BotOverride } from '@src/types/config';
-=======
 import { BotOverride, MessageProvider, LlmProvider, McpServerConfig, McpGuardConfig } from '@src/types/config';
->>>>>>> 9b5d3e2e
 
 interface ToolConfig {
   guards?: {
@@ -72,21 +68,12 @@
     }
     // Map BotConfiguration to BotOverride
     return {
-<<<<<<< HEAD
-      messageProvider: botConfig.messageProvider,
-      llmProvider: botConfig.llmProvider,
-      persona: botConfig.persona,
-      systemInstruction: botConfig.systemInstruction,
-      mcpServers: botConfig.mcpServers,
-      mcpGuard: botConfig.mcpGuard,
-=======
       messageProvider: botConfig.messageProvider as MessageProvider,
       llmProvider: botConfig.llmProvider as LlmProvider,
       persona: botConfig.persona,
       systemInstruction: botConfig.systemInstruction,
       mcpServers: botConfig.mcpServers as McpServerConfig[],
       mcpGuard: botConfig.mcpGuard as McpGuardConfig,
->>>>>>> 9b5d3e2e
     };
   }
 
@@ -102,10 +89,6 @@
     const existingBotIndex = this.config.bots.findIndex(bot => bot.name === botName);
     const botConfig: BotConfiguration = {
       name: botName,
-<<<<<<< HEAD
-      ...overrides,
-      updatedAt: new Date().toISOString(),
-=======
       messageProvider: overrides.messageProvider || 'discord' as MessageProvider,
       llmProvider: overrides.llmProvider || 'flowise' as LlmProvider,
       persona: overrides.persona,
@@ -115,7 +98,6 @@
       isActive: true,
       createdAt: new Date(),
       updatedAt: new Date(),
->>>>>>> 9b5d3e2e
     };
 
     if (existingBotIndex >= 0) {
