--- conflicted
+++ resolved
@@ -3,7 +3,7 @@
   "compilerOptions": {
     "target": "es2018",
     "module": "CommonJS",
-    "strict": true,
+    "strict": false,
     "esModuleInterop": true,
     "moduleResolution": "node",
     "outDir": "./dist",
@@ -11,16 +11,13 @@
     "typeRoots": ["./node_modules/@types", "./src/types"],
     "incremental": true,
     "skipLibCheck": true,
+    "noImplicitAny": false,
     "downlevelIteration": true,
-<<<<<<< HEAD
-    "jsx": "react"
-=======
     "paths": {
       "@src/*": ["src/*"],
       "@tests/*": ["tests/*"],
       "testUtils": ["./tests/testUtils"]
     }
->>>>>>> 7fe367c1
   },
   "include": [
     "src/**/*"
