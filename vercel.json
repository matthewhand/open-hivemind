--- conflicted
+++ resolved
@@ -1,34 +1,18 @@
 {
   "version": 2,
-<<<<<<< HEAD
-<<<<<<< HEAD
-  "outputDirectory": "public",
-=======
-  "outputDirectory": "public",
->>>>>>> main
-=======
   "name": "open-hivemind",
   "installCommand": "npm ci",
   "buildCommand": "npm run build:full",
   "outputDirectory": "public",
   "devCommand": "npm run dev:vercel",
   "framework": null,
->>>>>>> 28f48848
   "rewrites": [
     {
       "source": "/(.*)",
       "destination": "/index.html"
     }
-<<<<<<< HEAD
-<<<<<<< HEAD
-  ]
-=======
-  ]
->>>>>>> main
-=======
   ],
   "env": {
     "NODE_ENV": "production"
   }
->>>>>>> 28f48848
 }