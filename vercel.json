--- conflicted
+++ resolved
@@ -4,10 +4,7 @@
   "installCommand": "npm ci",
   "buildCommand": "npm run build:full",
   "outputDirectory": "public",
-<<<<<<< HEAD
-=======
   "devCommand": "npm run dev:vercel",
->>>>>>> 9b5d3e2e
   "framework": null,
   "rewrites": [
     {
