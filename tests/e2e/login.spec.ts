import { test, expect } from '@playwright/test';
import { LoginPage } from './page-objects/auth/LoginPage';
import { TEST_USERS } from './fixtures/auth-fixtures';

test.describe('Login flow', () => {
  let loginPage: LoginPage;

  test.beforeEach(async ({ page }) => {
    loginPage = new LoginPage(page);
    await loginPage.navigateToLogin();
  });

  test('authenticates with demo credentials', async () => {
    await loginPage.login(TEST_USERS.admin.username, TEST_USERS.admin.password);

    expect(await loginPage.isLoggedIn()).toBe(true);
    expect(await loginPage.getCurrentUrl()).toContain('dashboard');
<<<<<<< HEAD
  });

  test('shows validation error for bad credentials', async () => {
    await loginPage.fillCredentials(TEST_USERS.invalid.username, TEST_USERS.invalid.password);
    await loginPage.submitLogin();

    const errorMessage = await loginPage.getLoginError();
    expect(errorMessage).toContain('Invalid username or password');
  });

  test('disables submit while loading', async () => {
    await loginPage.fillCredentials(TEST_USERS.admin.username, 'wrong');
    
    // Submit and check if button becomes disabled
    await loginPage.submitButton.click();
    await loginPage.waitForSubmitButtonDisabled();
    
    expect(await loginPage.isSubmitButtonEnabled()).toBe(false);
  });

  test('login form has proper accessibility', async () => {
    await loginPage.checkAccessibility();
    expect(await loginPage.isLoginFormVisible()).toBe(true);
  });

  test('can login using Enter key', async () => {
    await loginPage.fillCredentials(TEST_USERS.admin.username, TEST_USERS.admin.password);
    await loginPage.submitWithEnter();

    expect(await loginPage.isLoggedIn()).toBe(true);
  });

=======
  });

  test('shows validation error for bad credentials', async () => {
    await loginPage.fillCredentials(TEST_USERS.invalid.username, TEST_USERS.invalid.password);
    await loginPage.submitLogin();

    const errorMessage = await loginPage.getLoginError();
    expect(errorMessage).toContain('Invalid username or password');
  });

  test('disables submit while loading', async () => {
    await loginPage.fillCredentials(TEST_USERS.admin.username, 'wrong');

    // Submit and check if button becomes disabled
    await loginPage.submitButton.click();
    await loginPage.waitForSubmitButtonDisabled();

    expect(await loginPage.isSubmitButtonEnabled()).toBe(false);
  });

  test('login form has proper accessibility', async () => {
    await loginPage.checkAccessibility();
    expect(await loginPage.isLoginFormVisible()).toBe(true);
  });

  test('can login using Enter key', async () => {
    await loginPage.fillCredentials(TEST_USERS.admin.username, TEST_USERS.admin.password);
    await loginPage.submitWithEnter();

    expect(await loginPage.isLoggedIn()).toBe(true);
  });

>>>>>>> 95b30ef9
  test('clears form fields properly', async () => {
    await loginPage.fillCredentials(TEST_USERS.admin.username, TEST_USERS.admin.password);
    await loginPage.clearForm();

    expect(await loginPage.usernameInput.inputValue()).toBe('');
    expect(await loginPage.passwordInput.inputValue()).toBe('');
  });
<<<<<<< HEAD

  test('maintains proper focus order', async () => {
    await loginPage.navigateToLogin();
    
    // Check initial focus on username field
    expect(await loginPage.isUsernameFieldFocused()).toBe(true);
    
    // Tab to password field
    await loginPage.page.keyboard.press('Tab');
    expect(await loginPage.isPasswordFieldFocused()).toBe(true);
    
=======

  test('maintains proper focus order', async () => {
    await loginPage.navigateToLogin();

    // Check initial focus on username field
    expect(await loginPage.isUsernameFieldFocused()).toBe(true);

    // Tab to password field
    await loginPage.page.keyboard.press('Tab');
    expect(await loginPage.isPasswordFieldFocused()).toBe(true);

>>>>>>> 95b30ef9
    // Check password field is masked
    expect(await loginPage.isPasswordMasked()).toBe(true);
  });
});<|MERGE_RESOLUTION|>--- conflicted
+++ resolved
@@ -15,40 +15,6 @@
 
     expect(await loginPage.isLoggedIn()).toBe(true);
     expect(await loginPage.getCurrentUrl()).toContain('dashboard');
-<<<<<<< HEAD
-  });
-
-  test('shows validation error for bad credentials', async () => {
-    await loginPage.fillCredentials(TEST_USERS.invalid.username, TEST_USERS.invalid.password);
-    await loginPage.submitLogin();
-
-    const errorMessage = await loginPage.getLoginError();
-    expect(errorMessage).toContain('Invalid username or password');
-  });
-
-  test('disables submit while loading', async () => {
-    await loginPage.fillCredentials(TEST_USERS.admin.username, 'wrong');
-    
-    // Submit and check if button becomes disabled
-    await loginPage.submitButton.click();
-    await loginPage.waitForSubmitButtonDisabled();
-    
-    expect(await loginPage.isSubmitButtonEnabled()).toBe(false);
-  });
-
-  test('login form has proper accessibility', async () => {
-    await loginPage.checkAccessibility();
-    expect(await loginPage.isLoginFormVisible()).toBe(true);
-  });
-
-  test('can login using Enter key', async () => {
-    await loginPage.fillCredentials(TEST_USERS.admin.username, TEST_USERS.admin.password);
-    await loginPage.submitWithEnter();
-
-    expect(await loginPage.isLoggedIn()).toBe(true);
-  });
-
-=======
   });
 
   test('shows validation error for bad credentials', async () => {
@@ -81,7 +47,6 @@
     expect(await loginPage.isLoggedIn()).toBe(true);
   });
 
->>>>>>> 95b30ef9
   test('clears form fields properly', async () => {
     await loginPage.fillCredentials(TEST_USERS.admin.username, TEST_USERS.admin.password);
     await loginPage.clearForm();
@@ -89,19 +54,6 @@
     expect(await loginPage.usernameInput.inputValue()).toBe('');
     expect(await loginPage.passwordInput.inputValue()).toBe('');
   });
-<<<<<<< HEAD
-
-  test('maintains proper focus order', async () => {
-    await loginPage.navigateToLogin();
-    
-    // Check initial focus on username field
-    expect(await loginPage.isUsernameFieldFocused()).toBe(true);
-    
-    // Tab to password field
-    await loginPage.page.keyboard.press('Tab');
-    expect(await loginPage.isPasswordFieldFocused()).toBe(true);
-    
-=======
 
   test('maintains proper focus order', async () => {
     await loginPage.navigateToLogin();
@@ -113,7 +65,6 @@
     await loginPage.page.keyboard.press('Tab');
     expect(await loginPage.isPasswordFieldFocused()).toBe(true);
 
->>>>>>> 95b30ef9
     // Check password field is masked
     expect(await loginPage.isPasswordMasked()).toBe(true);
   });
